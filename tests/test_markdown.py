"""
Test basic markdown renderings
"""


import urwid


import lookatme.config
import lookatme.render.markdown_block
import lookatme.render.pygments
from lookatme.parser import Parser
import lookatme.tui


<<<<<<< HEAD
from tests.utils import spec_and_text, row_text


def render_markdown(markdown, width=80, height=50):
    """Returns the rendered canvas contents of the markdown
    """
    loop = urwid.MainLoop(urwid.ListBox([]))
    renderer = lookatme.tui.SlideRenderer(loop)
    renderer.start()

    parser = Parser()
    _, slides = parser.parse_slides({"title": ""}, markdown)

    renderer.stop()
    contents = renderer.render_slide(slides[0], force=True)
    renderer.join()

    listbox = urwid.ListBox([])
    listbox.body = contents
    return list(listbox.render((width, height)).content())
=======
from tests.utils import spec_and_text, row_text, render_markdown
>>>>>>> 15fe94c1


TEST_STYLE = {
    "style": "monokai",
    "headings": {
        "default": {
            "fg": "bold",
            "bg": "",
            "prefix": "|",
            "suffix": "|",
        },
    },
}


def test_headings(mocker):
    """Test basic header rendering
    """
    mocker.patch.object(lookatme.config, "LOG")
    fake_config = mocker.patch.object(lookatme.render.markdown_block, "config")
    fake_config.STYLE = TEST_STYLE

    rendered = render_markdown("""
# H1
## H2
### H3
---
""")

    # three lines for the headings plus an extra line of padding after each
    # and one line of padding before the first one
    assert len(rendered) == 7

    stripped_rows = [
        b"",
        b"|H1|",
        b"",
        b"|H2|",
        b"",
        b"|H3|",
        b"",
    ]
    for idx, row in enumerate(rendered):
        stripped_row_text = row_text(row).strip()
        assert stripped_row_text == stripped_rows[idx]


def test_table(mocker):
    """Test basic table rendering
    """
    import lookatme.widgets.table

    mocker.patch.object(lookatme.config, "LOG")
    fake_config = mocker.patch.object(lookatme.render.markdown_block, "config")
    mocker.patch.object(lookatme.widgets.table, "config", fake_config)
    fake_config.STYLE = {
        "table": {
            "column_spacing": 1,
            "header_divider": "-",
        },
    }

    rendered = render_markdown("""
| H1      |   H2   |     H3 |
|:--------|:------:|-------:|
| 1value1 | value2 | value3 |
| 1       | 2      | 3      |
""")

    assert len(rendered) == 4

    stripped_rows = [
        b"H1        H2       H3",
        b"------- ------ ------",
        b"1value1 value2 value3",
        b"1          2        3",
    ]
    for idx, row in enumerate(rendered):
        stripped_row_text = row_text(row).strip()
        assert stripped_row_text == stripped_rows[idx]


def test_lists(mocker):
    """Test list rendering
    """
    import lookatme.widgets.table

    mocker.patch.object(lookatme.config, "LOG")
    fake_config = mocker.patch.object(lookatme.render.markdown_block, "config")
    mocker.patch.object(lookatme.widgets.table, "config", fake_config)
    fake_config.STYLE = {
        "bullets": {
            "default": "*",
            "1": "-",
            "2": "=",
            "3": "^",
        },
    }

    rendered = render_markdown("""
* list 1
  * list 2
    * list 3
      * list 4
  * list 2
    * list 3
    * list 3

* list 2
""")

    # seven list items plus a pre and post Divider()
    assert len(rendered) == 10

    stripped_rows = [
        b'',
        b'  - list 1',
        b'      = list 2',
        b'          ^ list 3',
        b'              * list 4',
        b'      = list 2',
        b'          ^ list 3',
        b'          ^ list 3',
        b'  - list 2',
        b'',
    ]
    for idx, row in enumerate(rendered):
        stripped_row_text = row_text(row).rstrip()
        assert stripped_row_text == stripped_rows[idx]


def test_lists_with_newline(mocker):
    """Test list rendering with a newline between a new nested list and the
    previous list item
    """
    import lookatme.widgets.table

    mocker.patch.object(lookatme.config, "LOG")
    fake_config = mocker.patch.object(lookatme.render.markdown_block, "config")
    mocker.patch.object(lookatme.widgets.table, "config", fake_config)
    fake_config.STYLE = {
        "bullets": {
            "default": "*",
            "1": "-",
            "2": "=",
            "3": "^",
        },
    }

    rendered = render_markdown("""
* list 1

  * list 2
""")

    stripped_rows = [
        b'',
        b'  - list 1',
        b'',
        b'      = list 2',
        b'',
    ]
    for idx, row in enumerate(rendered):
        stripped_row_text = row_text(row).rstrip()
        assert stripped_row_text == stripped_rows[idx]


def test_block_quote(mocker):
    """Test block quote rendering
    """
    mocker.patch.object(lookatme.config, "LOG")
    fake_config = mocker.patch.object(lookatme.render.markdown_block, "config")
    fake_config.STYLE = {
        "quote": {
            "style": {
                "fg": "",
                "bg": "",
            },
            "side": ">",
            "top_corner": "-",
            "bottom_corner": "=",
        },
    }

    rendered = render_markdown("""
> this is a quote
""")

    assert len(rendered) == 5

    stripped_rows = [
        b'',
        b'-',
        b'>  this is a quote',
        b'=',
        b'',
    ]
    for idx, row in enumerate(rendered):
        stripped_row_text = row_text(row).rstrip()
        assert stripped_row_text == stripped_rows[idx]

def test_code(mocker):
    """Test code block rendering
    """
    mocker.patch.object(lookatme.config, "LOG")
    fake_config = mocker.patch.object(lookatme.render.pygments, "config")
    fake_config.STYLE = {
        "style": "monokai",
    }

    rendered = render_markdown("""
```python
def some_fn(*args, **kargs):
    pass```
""")

    assert len(rendered) == 4

    for row in rendered:
        print(repr(row_text(row).rstrip()))

    stripped_rows = [
        b'',
        b'def some_fn(*args, **kargs):',
        b'    pass',
        b'',
    ]
    for idx, row in enumerate(rendered):
        stripped_row_text = row_text(row).rstrip()
        assert stripped_row_text == stripped_rows[idx]


def test_empty_codeblock(mocker):
    """Test that empty code blocks render correctly
    """
    mocker.patch.object(lookatme.config, "LOG")
    fake_config = mocker.patch.object(lookatme.render.pygments, "config")
    fake_config.STYLE = {
        "style": "monokai",
    }

    rendered = render_markdown("""
```python

```""")


def test_code_yaml(mocker):
    """Test code block rendering with yaml language
    """
    mocker.patch.object(lookatme.config, "LOG")
    fake_config = mocker.patch.object(lookatme.render.pygments, "config")
    fake_config.STYLE = {
        "style": "monokai",
    }

    rendered = render_markdown("""
```yaml
test: a value
test2: "another value"
array:
  - item1
  - item2
  - item3
```""")

    assert len(rendered) == 8

    stripped_rows = [
        b'',
        b'test: a value',
        b'test2: "another value"',
        b'array:',
        b'  - item1',
        b'  - item2',
        b'  - item3',
        b'',
    ]
    for idx, row in enumerate(rendered):
        stripped_row_text = row_text(row).rstrip()
        assert stripped_row_text == stripped_rows[idx]




def test_inline(mocker):
    """Test inline markdown
    """
    mocker.patch.object(lookatme.config, "LOG")
    fake_config = mocker.patch.object(lookatme.render.pygments, "config")
    mocker.patch.object(lookatme.render.markdown_inline, "config", fake_config)
    fake_config.STYLE = {
        "style": "monokai",
        "link": {
            "fg": "underline",
            "bg": "default",
        },
    }

    rendered = render_markdown("*emphasis*")
    assert len(rendered) == 3
    assert rendered[1][0][0].foreground == "default,italics"
    assert row_text(rendered[1]).strip() == b"emphasis"

    rendered = render_markdown("**emphasis**")
    assert len(rendered) == 3
    assert rendered[1][0][0].foreground == "default,underline"
    assert row_text(rendered[1]).strip() == b"emphasis"

    rendered = render_markdown("_emphasis_")
    assert len(rendered) == 3
    assert rendered[1][0][0].foreground == "default,italics"
    assert row_text(rendered[1]).strip() == b"emphasis"

    rendered = render_markdown("__emphasis__")
    assert len(rendered) == 3
    assert rendered[1][0][0].foreground == "default,underline"
    assert row_text(rendered[1]).strip() == b"emphasis"

    rendered = render_markdown("`inline code`")
    assert len(rendered) == 3
    assert row_text(rendered[1]).rstrip() == b" inline code"

    rendered = render_markdown("~~strikethrough~~")
    assert len(rendered) == 3
    assert rendered[1][0][0].foreground == "default,strikethrough"
    assert row_text(rendered[1]).rstrip() == b"strikethrough"

    rendered = render_markdown("[link](http://domain.tld)")
    assert len(rendered) == 3
    assert rendered[1][0][0].foreground == "default,underline"
    assert row_text(rendered[1]).rstrip() == b"link"

    rendered = render_markdown("http://domain.tld")
    assert len(rendered) == 3
    assert rendered[1][0][0].foreground == "default,underline"
    assert row_text(rendered[1]).rstrip() == b"http://domain.tld"

    rendered = render_markdown("![link](http://domain.tld)")
    assert len(rendered) == 3
    assert rendered[1][0][0].foreground == "default,underline"
    assert row_text(rendered[1]).rstrip() == b"link"

#      rendered = render_markdown("""
#  test[^1]
#  [^1]: This is a foot note
#  """)
#      assert len(rendered) == 1
#      assert rendered[0][0][0].foreground == "default,underline"
#      assert row_text(rendered[0]).rstrip() == b"link"
#  <|MERGE_RESOLUTION|>--- conflicted
+++ resolved
@@ -13,30 +13,7 @@
 import lookatme.tui
 
 
-<<<<<<< HEAD
-from tests.utils import spec_and_text, row_text
-
-
-def render_markdown(markdown, width=80, height=50):
-    """Returns the rendered canvas contents of the markdown
-    """
-    loop = urwid.MainLoop(urwid.ListBox([]))
-    renderer = lookatme.tui.SlideRenderer(loop)
-    renderer.start()
-
-    parser = Parser()
-    _, slides = parser.parse_slides({"title": ""}, markdown)
-
-    renderer.stop()
-    contents = renderer.render_slide(slides[0], force=True)
-    renderer.join()
-
-    listbox = urwid.ListBox([])
-    listbox.body = contents
-    return list(listbox.render((width, height)).content())
-=======
-from tests.utils import spec_and_text, row_text, render_markdown
->>>>>>> 15fe94c1
+from tests.utils import spec_and_text, row_text, render_markdown, assert_render
 
 
 TEST_STYLE = {
@@ -66,10 +43,6 @@
 ---
 """)
 
-    # three lines for the headings plus an extra line of padding after each
-    # and one line of padding before the first one
-    assert len(rendered) == 7
-
     stripped_rows = [
         b"",
         b"|H1|",
@@ -79,9 +52,7 @@
         b"|H3|",
         b"",
     ]
-    for idx, row in enumerate(rendered):
-        stripped_row_text = row_text(row).strip()
-        assert stripped_row_text == stripped_rows[idx]
+    assert_render(stripped_rows, rendered)
 
 
 def test_table(mocker):
@@ -106,17 +77,13 @@
 | 1       | 2      | 3      |
 """)
 
-    assert len(rendered) == 4
-
     stripped_rows = [
         b"H1        H2       H3",
         b"------- ------ ------",
         b"1value1 value2 value3",
         b"1          2        3",
     ]
-    for idx, row in enumerate(rendered):
-        stripped_row_text = row_text(row).strip()
-        assert stripped_row_text == stripped_rows[idx]
+    assert_render(stripped_rows, rendered, full_strip=True)
 
 
 def test_lists(mocker):
@@ -147,9 +114,6 @@
 
 * list 2
 """)
-
-    # seven list items plus a pre and post Divider()
-    assert len(rendered) == 10
 
     stripped_rows = [
         b'',
@@ -163,9 +127,7 @@
         b'  - list 2',
         b'',
     ]
-    for idx, row in enumerate(rendered):
-        stripped_row_text = row_text(row).rstrip()
-        assert stripped_row_text == stripped_rows[idx]
+    assert_render(stripped_rows, rendered)
 
 
 def test_lists_with_newline(mocker):
@@ -199,9 +161,7 @@
         b'      = list 2',
         b'',
     ]
-    for idx, row in enumerate(rendered):
-        stripped_row_text = row_text(row).rstrip()
-        assert stripped_row_text == stripped_rows[idx]
+    assert_render(stripped_rows, rendered)
 
 
 def test_block_quote(mocker):
@@ -225,8 +185,6 @@
 > this is a quote
 """)
 
-    assert len(rendered) == 5
-
     stripped_rows = [
         b'',
         b'-',
@@ -234,9 +192,7 @@
         b'=',
         b'',
     ]
-    for idx, row in enumerate(rendered):
-        stripped_row_text = row_text(row).rstrip()
-        assert stripped_row_text == stripped_rows[idx]
+    assert_render(stripped_rows, rendered)
 
 def test_code(mocker):
     """Test code block rendering
@@ -253,20 +209,13 @@
     pass```
 """)
 
-    assert len(rendered) == 4
-
-    for row in rendered:
-        print(repr(row_text(row).rstrip()))
-
     stripped_rows = [
         b'',
         b'def some_fn(*args, **kargs):',
         b'    pass',
         b'',
     ]
-    for idx, row in enumerate(rendered):
-        stripped_row_text = row_text(row).rstrip()
-        assert stripped_row_text == stripped_rows[idx]
+    assert_render(stripped_rows, rendered)
 
 
 def test_empty_codeblock(mocker):
@@ -303,8 +252,6 @@
   - item3
 ```""")
 
-    assert len(rendered) == 8
-
     stripped_rows = [
         b'',
         b'test: a value',
@@ -315,11 +262,7 @@
         b'  - item3',
         b'',
     ]
-    for idx, row in enumerate(rendered):
-        stripped_row_text = row_text(row).rstrip()
-        assert stripped_row_text == stripped_rows[idx]
-
-
+    assert_render(stripped_rows, rendered)
 
 
 def test_inline(mocker):
@@ -337,46 +280,37 @@
     }
 
     rendered = render_markdown("*emphasis*")
-    assert len(rendered) == 3
     assert rendered[1][0][0].foreground == "default,italics"
     assert row_text(rendered[1]).strip() == b"emphasis"
 
     rendered = render_markdown("**emphasis**")
-    assert len(rendered) == 3
     assert rendered[1][0][0].foreground == "default,underline"
     assert row_text(rendered[1]).strip() == b"emphasis"
 
     rendered = render_markdown("_emphasis_")
-    assert len(rendered) == 3
     assert rendered[1][0][0].foreground == "default,italics"
     assert row_text(rendered[1]).strip() == b"emphasis"
 
     rendered = render_markdown("__emphasis__")
-    assert len(rendered) == 3
     assert rendered[1][0][0].foreground == "default,underline"
     assert row_text(rendered[1]).strip() == b"emphasis"
 
     rendered = render_markdown("`inline code`")
-    assert len(rendered) == 3
     assert row_text(rendered[1]).rstrip() == b" inline code"
 
     rendered = render_markdown("~~strikethrough~~")
-    assert len(rendered) == 3
     assert rendered[1][0][0].foreground == "default,strikethrough"
     assert row_text(rendered[1]).rstrip() == b"strikethrough"
 
     rendered = render_markdown("[link](http://domain.tld)")
-    assert len(rendered) == 3
     assert rendered[1][0][0].foreground == "default,underline"
     assert row_text(rendered[1]).rstrip() == b"link"
 
     rendered = render_markdown("http://domain.tld")
-    assert len(rendered) == 3
     assert rendered[1][0][0].foreground == "default,underline"
     assert row_text(rendered[1]).rstrip() == b"http://domain.tld"
 
     rendered = render_markdown("![link](http://domain.tld)")
-    assert len(rendered) == 3
     assert rendered[1][0][0].foreground == "default,underline"
     assert row_text(rendered[1]).rstrip() == b"link"
 

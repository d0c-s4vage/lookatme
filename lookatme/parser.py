--- conflicted
+++ resolved
@@ -3,21 +3,14 @@
 """
 
 
-<<<<<<< HEAD
 from collections import defaultdict
 from marshmallow import fields, Schema
-#import mistune
 import markdown_it
 import markdown_it.token
 import re
 import time
-from typing import List, Dict, Any
+from typing import AnyStr, Callable, Dict, List, Tuple
 import yaml
-=======
-import re
-from collections import defaultdict
-from typing import AnyStr, Callable, Dict, List, Tuple
->>>>>>> ffeda005
 
 import mistune
 
@@ -151,12 +144,7 @@
             keep_split_token = True
         else:
             def slide_split_check(token):
-<<<<<<< HEAD
                 return is_hrule(token)
-=======
-                return token["type"] == "hrule"
-
->>>>>>> ffeda005
             def heading_mod(token):
                 pass
             keep_split_token = False
@@ -188,13 +176,8 @@
                 if keep_split_token and len(slides) == 0 and len(curr_slide_tokens) == 0:
                     pass
                 else:
-<<<<<<< HEAD
-                    slide = Slide(curr_slide_tokens, len(slides))
-                    slides.append(slide)
-=======
                     slides.extend(self._create_slides(
                         curr_slide_tokens, len(slides)))
->>>>>>> ffeda005
                 curr_slide_tokens = []
                 if keep_split_token:
                     curr_slide_tokens.append(token)
@@ -202,11 +185,7 @@
             else:
                 curr_slide_tokens.append(token)
 
-<<<<<<< HEAD
-        slides.append(Slide(curr_slide_tokens, len(slides)))
-=======
         slides.extend(self._create_slides(curr_slide_tokens, len(slides)))
->>>>>>> ffeda005
 
         return slides
 
@@ -233,17 +212,12 @@
                     first_heading = token
 
         # started off with the lowest heading, make this title
-<<<<<<< HEAD
-        if hinfo["counts"] and hinfo["counts"][first_heading["level"]] == 1:
-            hinfo["title"] = first_heading["children"]
-=======
         if (
             hinfo["counts"]
             and first_heading
             and hinfo["counts"][first_heading["level"]] == 1
         ):
-            hinfo["title"] = first_heading["text"]
->>>>>>> ffeda005
+            hinfo["title"] = first_heading["children"]
             del hinfo["counts"][first_heading["level"]]
             hinfo["title_level"] = first_heading["level"]
 

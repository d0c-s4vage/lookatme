--- conflicted
+++ resolved
@@ -1,10 +1,6 @@
 """
 Slide info holder
-<<<<<<< HEAD
 """ 
-=======
-"""
->>>>>>> ffeda005
 
 
 class Slide(object):
@@ -12,11 +8,7 @@
     tokens from the input markdown
     """
 
-<<<<<<< HEAD
-    def __init__(self, tokens,number=0):
-=======
     def __init__(self, tokens, number=0):
->>>>>>> ffeda005
         """Create a new Slide instance with the provided tokens
 
         :param list tokens: A list of mistune tokens

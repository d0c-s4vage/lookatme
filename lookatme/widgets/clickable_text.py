"""
This module contains code for ClickableText
"""


import platform
import subprocess
import urwid
from urwid.util import is_mouse_press


<<<<<<< HEAD
import lookatme.config as config
from lookatme.utils import spec_from_style, row_text
import lookatme.config


=======
>>>>>>> ffeda005
class LinkIndicatorSpec(urwid.AttrSpec):
    """Used to track a link within an urwid.Text instance
    """

    def __init__(self, link_label, link_target, orig_spec):
        """Create a new LinkIndicator spec from an existing urwid.AttrSpec

        :param str link_label: The label for the link
        :param str link_target: The target url for the link
        """
        self.link_label = link_label
        self.link_target = link_target

        urwid.AttrSpec.__init__(
            self, orig_spec.foreground, orig_spec.background)

    def new_for_spec(self, new_spec):
        """Create a new LinkIndicatorSpec with the same link information but
        new AttrSpec
        """
        return LinkIndicatorSpec(self.link_label, self.link_target, new_spec)


class ClickableText(urwid.Text):
    """Allows clickable/changing text to be part of the Text() contents
    """

    signals = ["click", "change"]

    def __init__(self, *args, **kwargs):
        self._log = lookatme.config.LOG.getChild("ClickableText")

        super(ClickableText, self).__init__(*args, **kwargs)

    def mouse_event(self, size, event, button, x, y, focus):
        """Handle mouse events!
        """
        if button != 1 or not is_mouse_press(event):
            return False

        total_offset = (y * size[0]) + x

        raw_text, chunk_stylings = self.get_text()
        rendered = self.render(size).text

        # TODO: this won't work too well with wrapped text!
        curr_offset = rendered[0].decode().find(raw_text)

        found_style = None

        for info in chunk_stylings:
            style, length = info
            if curr_offset < total_offset <= curr_offset + length:
                found_style = style
                break
            curr_offset += length

        if found_style is None or not isinstance(found_style, LinkIndicatorSpec):
            self._emit('click')
            return True

<<<<<<< HEAD
        this_sys = platform.system()
        link_cmd = {
            "Linux": ["xdg-open"],
            "Darwin": ["open"],
            "Windows": ["start"],
        }.get(this_sys, None)

        if link_cmd is None:
            self._log.debug(
                "No link-opening command defined yet for {!r}".format(this_sys)
            )
            return True

        found_link = found_style.link_target
        subprocess.Popen(
            link_cmd + [found_link],
            stdout=subprocess.DEVNULL,
            stderr=subprocess.STDOUT
        )
=======
        # it's a link, so change the text and update the RLE!
        if found_text == found_style.link_label:
            new_text = found_style.link_target
        else:
            new_text = found_style.link_label
        text = text[:curr_offset] + new_text + text[curr_offset+found_length:]
        new_rle = len(new_text)

        chunk_stylings[found_idx] = (found_style, new_rle)

        self._text = text
        self._attrib = chunk_stylings
        self._invalidate()

        self._emit("change")
>>>>>>> ffeda005

        return True<|MERGE_RESOLUTION|>--- conflicted
+++ resolved
@@ -5,18 +5,15 @@
 
 import platform
 import subprocess
+
 import urwid
 from urwid.util import is_mouse_press
 
-
-<<<<<<< HEAD
+import lookatme.config
 import lookatme.config as config
-from lookatme.utils import spec_from_style, row_text
-import lookatme.config
+from lookatme.utils import row_text, spec_from_style
 
 
-=======
->>>>>>> ffeda005
 class LinkIndicatorSpec(urwid.AttrSpec):
     """Used to track a link within an urwid.Text instance
     """
@@ -78,7 +75,6 @@
             self._emit('click')
             return True
 
-<<<<<<< HEAD
         this_sys = platform.system()
         link_cmd = {
             "Linux": ["xdg-open"],
@@ -98,22 +94,5 @@
             stdout=subprocess.DEVNULL,
             stderr=subprocess.STDOUT
         )
-=======
-        # it's a link, so change the text and update the RLE!
-        if found_text == found_style.link_label:
-            new_text = found_style.link_target
-        else:
-            new_text = found_style.link_label
-        text = text[:curr_offset] + new_text + text[curr_offset+found_length:]
-        new_rle = len(new_text)
-
-        chunk_stylings[found_idx] = (found_style, new_rle)
-
-        self._text = text
-        self._attrib = chunk_stylings
-        self._invalidate()
-
-        self._emit("change")
->>>>>>> ffeda005
 
         return True
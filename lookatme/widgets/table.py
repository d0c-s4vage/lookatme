--- conflicted
+++ resolved
@@ -8,19 +8,12 @@
 
 import urwid
 
-<<<<<<< HEAD
 from lookatme.render.context import Context
 import lookatme.config as config
 import lookatme.utils as utils
 import lookatme.render.markdown_inline as markdown_inline
 import lookatme.render.markdown_block as markdown_block
 from lookatme.render.context import Context
-=======
-import lookatme.config as config
-from lookatme.render.markdown_block import render_text
-from lookatme.utils import styled_text
-from lookatme.widgets.clickable_text import ClickableText
->>>>>>> ffeda005
 
 
 class Table(urwid.Pile):
@@ -29,18 +22,13 @@
 
     signals = ["change"]
 
-<<<<<<< HEAD
     def __init__(self, ctx: Context, header=None, body=None):
-=======
-    def __init__(self, rows, headers=None, aligns: Optional[List[str]] = None):
->>>>>>> ffeda005
         """Create a new table
 
         :param list columns: The rows to use for the table
         :param list headers: (optional) Headers for the table
         :param list aligns: (optional) Alignment values for each column
         """
-<<<<<<< HEAD
         self.ctx = ctx
         self.header = header
         self.body = body
@@ -51,40 +39,21 @@
             self.num_columns = len(header["children"])
         elif body is not None:
             self.num_columns = max(len(row["children"]) for row in body["children"])
-=======
-        self.table_rows = rows
-        self.table_headers = headers
-
-        if headers is not None:
-            self.num_columns = len(headers)
-        elif headers is None:
-            self.num_columns = len(rows[0])
->>>>>>> ffeda005
         else:
             raise ValueError(
                 "Invalid table specification: could not determine # of columns"
             )
 
-<<<<<<< HEAD
         self.header_rows = []
         if self.header is not None:
             if len(self.header["children"]) != 1:
                 raise ValueError("Token error: thead should only have one child!")
-=======
-        if aligns is None:
-            aligns = ["left"] * self.num_columns
-        self.table_aligns = aligns
-
-        def header_modifier(cell):
-            return ClickableText(styled_text(cell.text, "bold"), align=cell.align)
->>>>>>> ffeda005
 
             self.header_rows = self.create_cells(
                 self.header["children"],
                 base_spec=ctx.spec_text_with(utils.spec_from_style("bold")),
                 header=True
             )
-<<<<<<< HEAD
 
         self.body_rows = []
         if self.body is not None:
@@ -201,107 +170,6 @@
 #         return column_maxes
 
     def create_cells(self, body_rows, base_spec=None, header=False):
-=======
-        else:
-            self.rend_headers = []
-        self.rend_rows = self.create_cells(self.table_rows)
-
-        self.column_maxes = self.calc_column_maxes()
-
-        cell_spacing = config.get_style()["table"]["column_spacing"]
-        self.total_width = sum(self.column_maxes.values()) + (
-            cell_spacing * (self.num_columns - 1)
-        )
-
-        # final rows
-        final_rows = []
-
-        # put headers in Columns
-        if self.table_headers is not None:
-            header_columns = []
-            for idx, header in enumerate(self.rend_headers[0]):
-                header = header[0]
-                header_with_div = urwid.Pile([
-                    self.watch(header),
-                    urwid.Divider(config.get_style()[
-                                  "table"]["header_divider"]),
-                ])
-                header_columns.append(
-                    (self.column_maxes[idx], header_with_div))
-            final_rows.append(urwid.Columns(header_columns, cell_spacing))
-
-        for rend_row in self.rend_rows:
-            row_columns = []
-            for cell_idx, rend_cell in enumerate(rend_row):
-                rend_widgets = [self.watch(rend_widget)
-                                for rend_widget in rend_cell]
-                rend_pile = urwid.Pile(rend_widgets)
-                row_columns.append((self.column_maxes[cell_idx], rend_pile))
-
-            column_row = urwid.Columns(row_columns, cell_spacing)
-            final_rows.append(column_row)
-
-        urwid.Pile.__init__(self, final_rows)
-
-    def render(self, *args, **kwargs):
-        """Do whatever needs to be done to render the table
-        """
-        self.set_column_maxes()
-        return urwid.Pile.render(self, *args, **kwargs)
-
-    def watch(self, w):
-        """Watch the provided widget w for changes
-        """
-        if "change" not in getattr(w, "signals", []):
-            return w
-
-        def wrapper(*_, **__):
-            self._invalidate()
-            self._emit("change")
-
-        urwid.connect_signal(w, "change", wrapper)
-        return w
-
-    def _invalidate(self):
-        self.set_column_maxes()
-        urwid.Pile._invalidate(self)
-
-    def set_column_maxes(self):
-        """Calculate and set the column maxes for this table
-        """
-        self.column_maxes = self.calc_column_maxes()
-        cell_spacing = config.get_style()["table"]["column_spacing"]
-        self.total_width = sum(self.column_maxes.values()) + (
-            cell_spacing * (self.num_columns - 1)
-        )
-
-        for columns, info in self.contents:
-            # row should be a Columns instance
-            new_columns = []
-            for idx, column_items in enumerate(columns.contents):
-                column_widget, column_info = column_items
-                new_columns.append((
-                    column_widget,
-                    (column_info[0], self.column_maxes[idx], column_info[2]),
-                ))
-            columns.contents = new_columns
-
-    def calc_column_maxes(self):
-        column_maxes = defaultdict(int)
-        for row in self.rend_headers + self.rend_rows:
-            for idx, cell in enumerate(row):
-                for widget in cell:
-                    if not isinstance(widget, urwid.Text):
-                        widg_len = 15
-                    else:
-                        widg_len = len(widget.text)
-                    if idx > self.num_columns:
-                        break
-                    column_maxes[idx] = max(column_maxes[idx], widg_len)
-        return column_maxes
-
-    def create_cells(self, body_rows, modifier=None):
->>>>>>> ffeda005
         """Create the rows for the body, optionally calling a modifier function
         on each created cell Text. The modifier must accept an urwid.Text object
         and must return an urwid.Text object.

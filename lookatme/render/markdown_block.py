"""
Defines render functions that render lexed markdown block tokens into urwid
representations
"""


<<<<<<< HEAD
import copy
import pygments
import pygments.formatters
import pygments.lexers
import pygments.styles
import re
import shlex
import sys
=======
import mistune
>>>>>>> ffeda005
import urwid
from typing import List, Dict, Tuple, Union

import lookatme.config as config
<<<<<<< HEAD
from lookatme.contrib import contrib_first
import lookatme.render.pygments as pygments_render
import lookatme.render.markdown_inline as markdown_inline
from lookatme.utils import *
=======
import lookatme.render.markdown_inline as markdown_inline_renderer
import lookatme.render.pygments as pygments_render
import lookatme.utils as utils
from lookatme.contrib import contrib_first
>>>>>>> ffeda005
from lookatme.widgets.clickable_text import ClickableText
from lookatme.render.context import Context
from lookatme.render.markdown_html import LookatmeHTMLParser


THIS_MOD = sys.modules[__name__]


def _inc_item_count(item):
    get_meta(item)["item_count"] += 1
    return get_meta(item)["item_count"]


def _is_list(item):
    return get_meta(item).get("is_list", False)


def _list_level(item):
    return get_meta(item).get("list_level", 1)


# =============================================================================


def render(token, ctx: Context):
    """Render a single token
    """
    with ctx.level_inc():
        token_type = token["type"].lower()
        render_fn = getattr(THIS_MOD, "render_{}".format(token_type), None)
        if render_fn is None:
            raise NotImplementedError("Rendering {!r} tokens is not implemented".format(
                token_type
            ))

        render_fn(token, ctx)


<<<<<<< HEAD
def render_all(ctx: Context):
    for token in ctx.tokens:
        ctx.log_debug("Rendering block token: {!r}".format(token))
        render(token, ctx)
=======
    See :any:`lookatme.tui.SlideRenderer.do_render` for argument and return
    value descriptions.
    """
    hrule_conf = config.get_style()["hrule"]
    div = urwid.Divider(hrule_conf['char'], top=1, bottom=1)
    return urwid.Pile([urwid.AttrMap(div, utils.spec_from_style(hrule_conf['style']))])
>>>>>>> ffeda005


@contrib_first
def render_paragraph_open(token, ctx: Context):
    """
<<<<<<< HEAD
    """
    next_token = ctx.tokens.peek()
=======
    headings = config.get_style()["headings"]
    level = token["level"]
    style = config.get_style()["headings"].get(str(level), headings["default"])

    prefix = utils.styled_text(style["prefix"], style)
    suffix = utils.styled_text(style["suffix"], style)
>>>>>>> ffeda005

    # don't ensure a new block for paragraphs that contain a single
    # html_inline token!
    if (
        next_token is not None
        and next_token["type"] == "inline"
        and len(next_token["children"]) == 1
        and next_token["children"][0]["type"] == "html_inline"
    ):
        return

<<<<<<< HEAD
    ctx.ensure_new_block()
=======
    return [
        urwid.Divider(),
        ClickableText(
            [prefix] + utils.styled_text(rendered, style) + [suffix]),  # type: ignore
        urwid.Divider(),
    ]
>>>>>>> ffeda005


@contrib_first
def render_paragraph_close(token, ctx: Context):
    """
    """
    pass


@contrib_first
def render_inline(token, ctx: Context):
    """
    """
    with ctx.use_tokens(token.get("children", [])):
        markdown_inline.render_all(ctx)


@contrib_first
def render_ordered_list_open(token, ctx: Context):
    """
    """
    render_list_open(token, ctx, ordered=True)


@contrib_first
def render_bullet_list_open(token, ctx: Context):
    """
    """
    render_list_open(token, ctx, ordered=False)


@contrib_first
def render_list_open(token, ctx: Context, ordered: bool):
    list_container = urwid.Pile([])

    level = 1
    prev_meta = ctx.meta
    in_list = prev_meta.get("is_list", False)
    if in_list:
        level = prev_meta["level"] + 1
    else:
        ctx.ensure_new_block()

    ctx.container_push(list_container, is_new_block=True)

    new_meta = ctx.meta
    new_meta["is_list"] = True
    new_meta["level"] = level
    new_meta["ordered"] = ordered
    new_meta["item_count"] = 0
    new_meta["list_start_token"] = token
    new_meta["max_list_marker_width"] = token.get("max_list_marker_width", 2)


@contrib_first
def render_ordered_list_close(token, ctx: Context):
    """
    """
    render_list_close(token, ctx)


@contrib_first
def render_bullet_list_close(token, ctx: Context):
    """
    """
    render_list_close(token, ctx)


@contrib_first
def render_list_close(_, ctx: Context):
    """
    """
    meta = ctx.meta
    meta["list_start_token"]["max_list_marker_width"] = meta["max_list_marker_width"]

    ctx.container_pop()

    if not ctx.meta.get("is_list", False):
        ctx.ensure_new_block()



@contrib_first
def render_list_item_open(_, ctx: Context):
    """
    """
    meta = ctx.meta
    list_level = meta["level"]

    meta["item_count"] += 1
    curr_count = meta["item_count"]

    pile = urwid.Pile(urwid.SimpleFocusListWalker([]))

    if meta["ordered"]:
        numbering = config.get_style()["numbering"]
        list_marker_type = numbering.get(str(list_level), numbering["default"])
        sequence = {
            "numeric": lambda x: str(x),
            "alpha": lambda x: chr(ord("a") + x - 1),
            "roman": lambda x: utils.int_to_roman(x),
        }[list_marker_type]
        list_marker = sequence(curr_count) + "."
    else:
        bullets = config.get_style()["bullets"]
        list_marker = bullets.get(str(list_level), bullets["default"])

    marker_text = list_marker + " "
    if len(marker_text) > meta["max_list_marker_width"]:
        meta["max_list_marker_width"] = len(marker_text)
    marker_col_width = meta["max_list_marker_width"]

    res = urwid.Columns([
        (marker_col_width, urwid.Text((ctx.spec_text_with(spec_from_style("bold")), marker_text))),
        pile,
    ])

    ctx.container_push(pile, is_new_block=True, custom_add=res)


@contrib_first
def render_list_item_close(_, ctx: Context):
    """
    """
    ctx.container_pop()


@contrib_first
def render_heading_open(token: Dict, ctx: Context):
    """
<<<<<<< HEAD
    """
    headings = config.STYLE["headings"]
    level = token["level"]
    style = config.STYLE["headings"].get(str(level), headings["default"])
=======
    if text is None and token is not None:
        text = token["text"]

    inline_lexer = mistune.InlineLexer(markdown_inline_renderer)
    res = inline_lexer.output(text)
    if len(res) == 0:
        res = [""]

    widget_list = []
    curr_text_spec = []
    for item in res:
        if isinstance(item, urwid.Widget):
            if len(curr_text_spec) > 0:
                widget_list.append(ClickableText(curr_text_spec))
                curr_text_spec = []
            widget_list.append(item)
        else:
            curr_text_spec.append(item)
    if len(curr_text_spec) > 0:
        widget_list.append(ClickableText(curr_text_spec))

    return widget_list

>>>>>>> ffeda005

    ctx.ensure_new_block()

    header_spec = spec_from_style(style)
    ctx.spec_push(header_spec)
    prefix_token = {"type": "text", "content": style["prefix"]}
    markdown_inline.render(prefix_token, ctx)


@contrib_first
def render_heading_close(token: Dict, ctx: Context):
    """
    """
    headings = config.STYLE["headings"]
    level = int(token["tag"].replace("h", ""))
    style = config.STYLE["headings"].get(str(level), headings["default"])

    suffix_token = {"type": "text", "content": style["suffix"]}
    markdown_inline.render(suffix_token, ctx)

    ctx.spec_pop()
    ctx.ensure_new_block()


@contrib_first
def render_blockquote_open(token: Dict, ctx: Context):
    """
    """
    pile = urwid.Pile([])

    styles = config.get_style()["quote"]

    quote_side = styles["side"]
    quote_top_corner = styles["top_corner"]
    quote_bottom_corner = styles["bottom_corner"]
    quote_style = styles["style"]

<<<<<<< HEAD
    line_box = ctx.wrap_widget(urwid.LineBox(
        ctx.wrap_widget(urwid.Padding(pile, left=2)),
        lline=quote_side, rline="",
        tline=" ", trcorner="", tlcorner=quote_top_corner,
        bline=" ", brcorner="", blcorner=quote_bottom_corner,
    ))
=======
    return [
        urwid.Divider(),
        urwid.LineBox(
            urwid.AttrMap(
                urwid.Padding(pile, left=2),
                utils.spec_from_style(quote_style),
            ),
            lline=quote_side, rline="",
            tline=" ", trcorner="", tlcorner=quote_top_corner,
            bline=" ", brcorner="", blcorner=quote_bottom_corner,
        ),
        urwid.Divider(),
    ]
>>>>>>> ffeda005

    ctx.container_push(pile, is_new_block=True, custom_add=line_box)
    ctx.spec_push(spec_from_style(quote_style))


@contrib_first
def render_blockquote_close(token: Dict, ctx: Context):
    """
    """
    ctx.spec_pop()
    ctx.container_pop()


def _extract_nested_table_tokens(tokens: List[Dict]) -> Tuple[Union[None, Dict], Union[None, Dict]]:
    idx = 0

    thead_token = None
    tbody_token = None

    parent_token_stack = []
    while idx < len(tokens):
        token = tokens[idx]
        idx += 1

        if re.match(r'(thead|tbody|tr|th|td)_open', token["type"]):
            if parent_token_stack:
                parent = parent_token_stack[-1]
                parent["children"].append(token)
            token["children"] = token.get("children", None) or []
            parent_token_stack.append(token)
            if token["type"] == "thead_open":
                thead_token = token
            elif token["type"] == "tbody_open":
                tbody_token = token

            attrs = token.get("attrs", None)
            if attrs is not None:
                token["attrs"] = dict(attrs)
                style = token["attrs"].get("style", "")
                align = "left"
                if "text-align:center" in style:
                    align = "center"
                elif "text-align:right" in style:
                    align = "right"
                token["align"] = align
        elif re.match(r'(thead|tbody|tr|th|td)_close', token["type"]):
            parent_token_stack.pop()
        else:
            parent = parent_token_stack[-1]
            parent["children"].append(token)

    return (thead_token, tbody_token)


@contrib_first
def render_table_open(token: Dict, ctx: Context):
    """
    """
    ctx.ensure_new_block()

    from lookatme.widgets.table import Table

    # TODO: are nested tables even possible without using html? let's ignore
    # that edge case for now and assume we're just looking for the first
    # table_close
    table_children = []
    # consume the tokens until we see a table_close!
    for token in ctx.tokens:
        if token["type"] == "table_close":
            break
        table_children.append(copy.deepcopy(token))

    thead, tbody = _extract_nested_table_tokens(table_children)

    table = Table(header=thead, body=tbody, ctx=ctx)
    #padding = urwid.Padding(table, width=table.total_width + 2, align="center")
    padding = urwid.Padding(table, align="center")

    def table_changed(*args, **kwargs):
        padding.width = table.total_width + 2

    urwid.connect_signal(table, "change", table_changed)

    ctx.widget_add(padding)


# @contrib_first
# def render_blankline(token, ctx: Context):
#     """Render a newline
# 
#     See :any:`lookatme.tui.SlideRenderer.do_render` for argument and return
#     value descriptions.
#     """
#     return [urwid.Divider()]
# 
# 
# # @contrib_first
# # def render_hrule(token, ctx: Context):
# #     """Render a newline
# # 
# #     See :any:`lookatme.tui.SlideRenderer.do_render` for argument and return
# #     value descriptions.
# #     """
# #     hrule_conf = config.STYLE["hrule"]
# #     div = urwid.Divider(hrule_conf['char'], top=1, bottom=1)
# #     return urwid.Pile([urwid.AttrMap(div, spec_from_style(hrule_conf['style']))])
# 
# 
# @contrib_first
# def render_heading(token, ctx: Context):
#     """Render markdown headings, using the defined styles for the styling and
#     prefix/suffix.
# 
#     See :any:`lookatme.tui.SlideRenderer.do_render` for argument and return
#     value descriptions.
# 
#     Below are the default stylings for headings:
# 
#     .. code-block:: yaml
# 
#         headings:
#           '1':
#             bg: default
#             fg: '#9fc,bold'
#             prefix: "██ "
#             suffix: ""
#           '2':
#             bg: default
#             fg: '#1cc,bold'
#             prefix: "▓▓▓ "
#             suffix: ""
#           '3':
#             bg: default
#             fg: '#29c,bold'
#             prefix: "▒▒▒▒ "
#             suffix: ""
#           '4':
#             bg: default
#             fg: '#66a,bold'
#             prefix: "░░░░░ "
#             suffix: ""
#           default:
#             bg: default
#             fg: '#579,bold'
#             prefix: "░░░░░ "
#             suffix: ""
# 
#     :returns: A list of urwid Widgets or a single urwid Widget
#     """
#     headings = config.STYLE["headings"]
#     level = token["level"]
#     style = config.STYLE["headings"].get(str(level), headings["default"])
# 
#     header_spec = spec_from_style(style)
#     with ctx.use_spec(header_spec):
#         prefix_token = {"type": "text", "text": style["prefix"]}
#         suffix_token = {"type": "text", "text": style["suffix"]}
#         markdown_inline.render_all([prefix_token] + token["children"] + [suffix_token], ctx)
# 
#     return [urwid.Divider()] + ctx.inline_widgets_consumed + [urwid.Divider()]
# 
# 
# @contrib_first
# def render_table(token, ctx: Context):
#     """Renders a table using the :any:`Table` widget.
# 
#     See :any:`lookatme.tui.SlideRenderer.do_render` for argument and return
#     value descriptions.
# 
#     The table widget makes use of the styles below:
# 
#     .. code-block:: yaml
# 
#         table:
#           column_spacing: 3
#           header_divider: "─"
# 
#     :returns: A list of urwid Widgets or a single urwid Widget
#     """
#     from lookatme.widgets.table import Table
# 
#     table_header = None
#     table_body = None
# 
#     for child_token in token["children"]:
#         if child_token["type"] == "table_head":
#             table_header = child_token
#         elif child_token["type"] == "table_body":
#             table_body = child_token
#         else:
#             raise NotImplementedError("Unsupported table child token: {!r}".format(child_token["type"]))
# 
#     table = Table(header=table_header, body=table_body, ctx=ctx)
#     padding = urwid.Padding(table, width=table.total_width + 2, align="center")
# 
#     def table_changed(*args, **kwargs):
#         padding.width = table.total_width + 2
# 
#     urwid.connect_signal(table, "change", table_changed)
# 
#     return padding
# 
# 
# @contrib_first
# def render_list(token, ctx: Context):
#     """Handles the indentation when starting rendering a new list. List items
#     themselves (with the bullets) are rendered by the
#     :any:`render_list_item_start` function.
# 
#     See :any:`lookatme.tui.SlideRenderer.do_render` for argument and return
#     value descriptions.
#     """
#     res = []
#     # Consume any queued inline widgets from previous tokens!
#     res += ctx.inline_widgets_consumed
# 
#     list_container = urwid.Pile([])
# 
#     level = 1
#     prev_meta = get_meta(ctx.container)
#     in_list = prev_meta.get("is_list", False)
#     if in_list:
#         level = prev_meta["level"] + 1
# 
#     meta = get_meta(list_container)
#     meta["is_list"] = True
#     meta["level"] = level
#     meta["ordered"] = token["ordered"]
#     meta["item_count"] = 0
#     meta["list_start_token"] = token
#     meta["max_list_marker_width"] = token.get("max_list_marker_width", 2)
#     meta["ordered"] = token["ordered"]
# 
#     with ctx.use_container(list_container):
#         render_all(token["children"], ctx)
# 
#     meta = get_meta(list_container)
#     meta["list_start_token"]["max_list_marker_width"] = meta["max_list_marker_width"]
# 
#     widgets = []
#     if not in_list:
#         widgets.append(urwid.Divider())
#         widgets.append(ctx.wrap_widget(urwid.Padding(list_container, left=2)))
#         widgets.append(urwid.Divider())
#         return res + widgets
#     return res + [list_container]
# 
# 
# @contrib_first
# def render_list_item(token, ctx: Context):
#     """Render the start of a list item. This function makes use of two
#     different styles, one each for unordered lists (bullet styles) and ordered
#     lists (numbering styles):
# 
#     .. code-block:: yaml
# 
#         bullets:
#           '1': "•"
#           '2': "⁃"
#           '3': "◦"
#           default: "•"
#         numbering:
#           '1': "numeric"
#           '2': "alpha"
#           '3': "roman"
#           default: "numeric"
# 
#     See :any:`lookatme.tui.SlideRenderer.do_render` for argument and return
#     value descriptions.
#     """
#     meta = get_meta(ctx.container)
#     list_level = meta["level"]
#     curr_count = _inc_item_count(ctx.container)
#     pile = urwid.Pile(urwid.SimpleFocusListWalker([]))
# 
#     if meta["ordered"]:
#         numbering = config.STYLE["numbering"]
#         list_marker_type = numbering.get(str(list_level), numbering["default"])
#         sequence = {
#             "numeric": lambda x: str(x),
#             "alpha": lambda x: chr(ord("a") + x - 1),
#             "roman": lambda x: int_to_roman(x),
#         }[list_marker_type]
#         list_marker = sequence(curr_count) + "."
#     else:
#         bullets = config.STYLE["bullets"]
#         list_marker = bullets.get(str(list_level), bullets["default"])
# 
#     marker_text = list_marker + " "
#     if len(marker_text) > meta["max_list_marker_width"]:
#         meta["max_list_marker_width"] = len(marker_text)
#     marker_col_width = meta["max_list_marker_width"]
# 
#     res = urwid.Columns([
#         (marker_col_width, urwid.Text((ctx.spec_text_with(spec_from_style("bold")), marker_text))),
#         pile,
#     ])
#     res = ctx.wrap_widget(res)
# 
#     with ctx.use_container(pile):
#         render_all(token["children"], ctx)
# 
#     pile_or_listbox_add(pile, ctx.inline_widgets_consumed)
# 
#     return res
# 
# 
# @contrib_first
# def render_block_text(token, ctx: Context):
#     """Render block text
#     """
#     markdown_inline.render_all(token["children"], ctx)
#     # let the inline render results continue!
#     # return ctx.inline_widgets_consumed
#     return []
# 
# 
# @contrib_first
# def render_htmlblock(token, ctx: Context):
#     """Render block html
#     """
#     LookatmeHTMLParser(ctx).feed(token["children"])
#     return ctx.inline_widgets_consumed
# 
# 
# # @contrib_first
# # def render_paragraph(token, ctx: Context):
# #     markdown_inline.render_all(token["children"], ctx)
# # 
# #     res = []
# #     if not _is_list(ctx.container):
# #         res.append(urwid.Divider())
# #     res += ctx.inline_widgets_consumed
# # 
# #     return res
# 
# 
# # @contrib_first
# # def render_paragraph_close(token, ctx: Context):
# #     #markdown_inline.render_all(token["children"], ctx)
# #     return [urwid.Divider()]
# # 
# # @contrib_first
# # def render_inline(token, ctx: Context):
# #     markdown_inline.render_all(token["children"], ctx)
# #     return ctx.inline_widgets_consumed
# # 
# # 
# # @contrib_first
# # def render_block_quote(token, ctx: Context):
# #     """
# # 
# #     This function makes use of the styles:
# # 
# #     .. code-block:: yaml
# # 
# #         quote:
# #           top_corner: "┌"
# #           bottom_corner: "└"
# #           side: "╎"
# #           style:
# #             bg: default
# #             fg: italics,#aaa
# # 
# #     See :any:`lookatme.tui.SlideRenderer.do_render` for additional argument and
# #     return value descriptions.
# #     """
# #     pile = urwid.Pile([])
# # 
# #     styles = config.STYLE["quote"]
# # 
# #     quote_side = styles["side"]
# #     quote_top_corner = styles["top_corner"]
# #     quote_bottom_corner = styles["bottom_corner"]
# #     quote_style = styles["style"]
# # 
# #     with ctx.use_container(pile):
# #         with ctx.use_spec(spec_from_style(quote_style)):
# #             for child_token in token["children"]:
# #                 render(child_token, ctx)
# # 
# #     # remove leading/trailing divider if they were added to the pile
# #     if isinstance(pile.contents[0][0], urwid.Divider):
# #         pile.contents = pile.contents[1:]
# #     if isinstance(pile.contents[-1][0], urwid.Divider):
# #         pile.contents = pile.contents[:-1]
# # 
# #     return [
# #         urwid.LineBox(
# #             urwid.AttrMap(
# #                 urwid.Padding(pile, left=2),
# #                 spec_from_style(quote_style),
# #             ),
# #             lline=quote_side, rline="",
# #             tline=" ", trcorner="", tlcorner=quote_top_corner,
# #             bline=" ", brcorner="", blcorner=quote_bottom_corner,
# #         ),
# #     ]
# 
# 
# @contrib_first
# def render_block_code(token, ctx: Context):
#     """Renders a code block using the Pygments library.
# 
#     See :any:`lookatme.tui.SlideRenderer.do_render` for additional argument and
#     return value descriptions.
#     """
#     info = token.get("info", None) or "text"
#     lang = info.split()[0]
#     # TODO support line highlighting, etc?
#     text = token["text"]
#     res = pygments_render.render_text(text, lang=lang)
# 
#     return [
#         urwid.Divider(),
#         res,
#         urwid.Divider()
#     ]<|MERGE_RESOLUTION|>--- conflicted
+++ resolved
@@ -4,7 +4,6 @@
 """
 
 
-<<<<<<< HEAD
 import copy
 import pygments
 import pygments.formatters
@@ -13,24 +12,14 @@
 import re
 import shlex
 import sys
-=======
-import mistune
->>>>>>> ffeda005
 import urwid
 from typing import List, Dict, Tuple, Union
 
 import lookatme.config as config
-<<<<<<< HEAD
 from lookatme.contrib import contrib_first
 import lookatme.render.pygments as pygments_render
 import lookatme.render.markdown_inline as markdown_inline
 from lookatme.utils import *
-=======
-import lookatme.render.markdown_inline as markdown_inline_renderer
-import lookatme.render.pygments as pygments_render
-import lookatme.utils as utils
-from lookatme.contrib import contrib_first
->>>>>>> ffeda005
 from lookatme.widgets.clickable_text import ClickableText
 from lookatme.render.context import Context
 from lookatme.render.markdown_html import LookatmeHTMLParser
@@ -69,35 +58,17 @@
         render_fn(token, ctx)
 
 
-<<<<<<< HEAD
 def render_all(ctx: Context):
     for token in ctx.tokens:
         ctx.log_debug("Rendering block token: {!r}".format(token))
         render(token, ctx)
-=======
-    See :any:`lookatme.tui.SlideRenderer.do_render` for argument and return
-    value descriptions.
-    """
-    hrule_conf = config.get_style()["hrule"]
-    div = urwid.Divider(hrule_conf['char'], top=1, bottom=1)
-    return urwid.Pile([urwid.AttrMap(div, utils.spec_from_style(hrule_conf['style']))])
->>>>>>> ffeda005
 
 
 @contrib_first
 def render_paragraph_open(token, ctx: Context):
     """
-<<<<<<< HEAD
     """
     next_token = ctx.tokens.peek()
-=======
-    headings = config.get_style()["headings"]
-    level = token["level"]
-    style = config.get_style()["headings"].get(str(level), headings["default"])
-
-    prefix = utils.styled_text(style["prefix"], style)
-    suffix = utils.styled_text(style["suffix"], style)
->>>>>>> ffeda005
 
     # don't ensure a new block for paragraphs that contain a single
     # html_inline token!
@@ -109,16 +80,7 @@
     ):
         return
 
-<<<<<<< HEAD
     ctx.ensure_new_block()
-=======
-    return [
-        urwid.Divider(),
-        ClickableText(
-            [prefix] + utils.styled_text(rendered, style) + [suffix]),  # type: ignore
-        urwid.Divider(),
-    ]
->>>>>>> ffeda005
 
 
 @contrib_first
@@ -249,36 +211,10 @@
 @contrib_first
 def render_heading_open(token: Dict, ctx: Context):
     """
-<<<<<<< HEAD
     """
     headings = config.STYLE["headings"]
     level = token["level"]
     style = config.STYLE["headings"].get(str(level), headings["default"])
-=======
-    if text is None and token is not None:
-        text = token["text"]
-
-    inline_lexer = mistune.InlineLexer(markdown_inline_renderer)
-    res = inline_lexer.output(text)
-    if len(res) == 0:
-        res = [""]
-
-    widget_list = []
-    curr_text_spec = []
-    for item in res:
-        if isinstance(item, urwid.Widget):
-            if len(curr_text_spec) > 0:
-                widget_list.append(ClickableText(curr_text_spec))
-                curr_text_spec = []
-            widget_list.append(item)
-        else:
-            curr_text_spec.append(item)
-    if len(curr_text_spec) > 0:
-        widget_list.append(ClickableText(curr_text_spec))
-
-    return widget_list
-
->>>>>>> ffeda005
 
     ctx.ensure_new_block()
 
@@ -316,28 +252,12 @@
     quote_bottom_corner = styles["bottom_corner"]
     quote_style = styles["style"]
 
-<<<<<<< HEAD
     line_box = ctx.wrap_widget(urwid.LineBox(
         ctx.wrap_widget(urwid.Padding(pile, left=2)),
         lline=quote_side, rline="",
         tline=" ", trcorner="", tlcorner=quote_top_corner,
         bline=" ", brcorner="", blcorner=quote_bottom_corner,
     ))
-=======
-    return [
-        urwid.Divider(),
-        urwid.LineBox(
-            urwid.AttrMap(
-                urwid.Padding(pile, left=2),
-                utils.spec_from_style(quote_style),
-            ),
-            lline=quote_side, rline="",
-            tline=" ", trcorner="", tlcorner=quote_top_corner,
-            bline=" ", brcorner="", blcorner=quote_bottom_corner,
-        ),
-        urwid.Divider(),
-    ]
->>>>>>> ffeda005
 
     ctx.container_push(pile, is_new_block=True, custom_add=line_box)
     ctx.spec_push(spec_from_style(quote_style))

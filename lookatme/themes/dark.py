--- conflicted
+++ resolved
@@ -3,10 +3,5 @@
 """
 
 
-<<<<<<< HEAD
 # the default settings for lookatme are dark settings
-theme = {
-}
-=======
-theme = {}
->>>>>>> 940858be
+theme = {}